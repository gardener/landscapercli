package quickstart

import (
	"context"
	"errors"
	"fmt"
	"io/ioutil"
	"os"
	"path"

	"github.com/go-logr/logr"
	"github.com/spf13/cobra"
	"github.com/spf13/pflag"
	corev1 "k8s.io/api/core/v1"
	k8sErrors "k8s.io/apimachinery/pkg/api/errors"
	v1 "k8s.io/apimachinery/pkg/apis/meta/v1"
	"k8s.io/client-go/kubernetes"
	"k8s.io/client-go/tools/clientcmd"
	"sigs.k8s.io/yaml"

	"github.com/gardener/landscapercli/pkg/logger"
	"github.com/gardener/landscapercli/pkg/util"
)

const (
	defaultNamespace              = "landscaper"
<<<<<<< HEAD
	defaultLandscaperChartVersion = "v0.4.2"
=======
	defaultLandscaperChartVersion = "v0.5.2"
>>>>>>> c67c7415
)

type installOptions struct {
	kubeconfigPath         string
	namespace              string
	installOCIRegistry     bool
	landscaperValuesPath   string
	landscaperChartVersion string
}

func NewInstallCommand(ctx context.Context) *cobra.Command {
	opts := &installOptions{}
	cmd := &cobra.Command{
		Use:     "install",
		Aliases: []string{"i"},
		Short:   "command to install the landscaper (and optionally an OCI registry) in a target cluster",
		Example: "landscaper-cli quickstart install --kubeconfig ./kubconfig.yaml --landscaper-values ./landscaper-values.yaml --namespace landscaper --install-oci-registry",
		Run: func(cmd *cobra.Command, args []string) {
			if err := opts.Complete(args); err != nil {
				fmt.Println(err.Error())
				os.Exit(1)
			}

			if err := opts.run(ctx, logger.Log); err != nil {
				fmt.Println(err.Error())
				os.Exit(1)
			}
		},
	}

	opts.AddFlags(cmd.Flags())

	return cmd
}

func (o *installOptions) run(ctx context.Context, log logr.Logger) error {
	cfg, err := clientcmd.BuildConfigFromFlags("", o.kubeconfigPath)
	if err != nil {
		return fmt.Errorf("Cannot parse K8s config: %w", err)
	}

	k8sClient, err := kubernetes.NewForConfig(cfg)
	if err != nil {
		return fmt.Errorf("Cannot build K8s clientset: %w", err)
	}

	_, err = k8sClient.CoreV1().Namespaces().Get(ctx, o.namespace, v1.GetOptions{})
	if err != nil {
		if k8sErrors.IsNotFound(err) {
			namespace := &corev1.Namespace{
				ObjectMeta: v1.ObjectMeta{
					Name: o.namespace,
				},
			}
			_, err = k8sClient.CoreV1().Namespaces().Create(ctx, namespace, v1.CreateOptions{})
			if err != nil {
				return fmt.Errorf("Cannot create namespace %s: %w", o.namespace, err)
			}
		} else {
			return fmt.Errorf("Cannot get namespace %s: %w", o.namespace, err)
		}
	}

	if o.installOCIRegistry {
		fmt.Println("Installing OCI registry...")
		err = installOCIRegistry(ctx, o.namespace, k8sClient)
		if err != nil {
			return fmt.Errorf("Cannot install OCI registry: %w", err)
		}
		fmt.Print("OCI registry installation succeeded!\n\n")
	}

	fmt.Println("Installing Landscaper...")
	err = installLandscaper(ctx, o.kubeconfigPath, o.namespace, o.landscaperValuesPath, o.landscaperChartVersion)
	if err != nil {
		return fmt.Errorf("Cannot install landscaper: %w", err)
	}
	fmt.Println("Landscaper installation succeeded!")

	err = runPostInstallChecks(o, log)
	if err != nil {
		msg := fmt.Sprintf("Found problems during post-install checks: %s", err)
		log.V(util.LogLevelWarning).Info(msg)
	}

	return nil
}

func runPostInstallChecks(opts *installOptions, log logr.Logger) error {
	var allowPlainHttpRegistries, ok bool
	if opts.landscaperValuesPath != "" {
		valuesFileContent, err := ioutil.ReadFile(opts.landscaperValuesPath)
		if err != nil {
			return fmt.Errorf("Cannot read file: %w", err)
		}

		values := map[string]interface{}{}
		err = yaml.UnmarshalStrict(valuesFileContent, &values)
		if err != nil {
			return fmt.Errorf("Cannot unmarshall values.yaml: %w", err)
		}

		valuePath := "landscaper.registryConfig.allowPlainHttpRegistries"
		val, err := util.GetValueFromNestedMap(values, valuePath)
		if err != nil {
			return fmt.Errorf("Cannot access Helm values: %w", err)
		}

		allowPlainHttpRegistries, ok = val.(bool)
		if !ok {
			return fmt.Errorf("Value for path %s must be of type boolean", valuePath)
		}
	}

	if opts.installOCIRegistry && !allowPlainHttpRegistries {
		log.V(util.LogLevelWarning).Info("You installed the cluster-internal OCI registry without enabling support for HTTP-only registries on the Landscaper.")
		log.V(util.LogLevelWarning).Info("For using the landscaper with the cluster-internal OCI registry, please set landscaper.registryConfig.allowPlainHttpRegistries in the Landscaper Helm values to true.")
	}

	return nil
}

func (o *installOptions) Complete(args []string) error {
	return nil
}

func (o *installOptions) AddFlags(fs *pflag.FlagSet) {
	fs.StringVar(&o.kubeconfigPath, "kubeconfig", "", "path to the kubeconfig of the target cluster")
	fs.StringVar(&o.namespace, "namespace", defaultNamespace, "namespace where the landscaper and the OCI registry are installed")
	fs.StringVar(&o.landscaperValuesPath, "landscaper-values", "", "path to values.yaml for the landscaper Helm installation")
	fs.BoolVar(&o.installOCIRegistry, "install-oci-registry", false, "install an internal OCI registry in the target cluster")
	fs.StringVar(&o.landscaperChartVersion, "landscaper-chart-version", defaultLandscaperChartVersion, "use a custom landscaper chart version")
}

func installLandscaper(ctx context.Context, kubeconfigPath, namespace, landscaperValues string, landscaperChartVersion string) error {
	landscaperChartURI := fmt.Sprintf("eu.gcr.io/gardener-project/landscaper/charts/landscaper-controller:%s", landscaperChartVersion)
	pullCmd := fmt.Sprintf("helm chart pull %s", landscaperChartURI)
	err := util.ExecCommandBlocking(pullCmd)
	if err != nil {
		return err
	}

	tempDir, err := ioutil.TempDir(".", "landscaper-chart-tmp-*")
	defer func() {
		err = os.RemoveAll(tempDir)
		if err != nil {
			fmt.Printf("cannot remove temporary directory %s: %s", tempDir, err.Error())
		}
	}()

	exportCmd := fmt.Sprintf("helm chart export %s -d %s", landscaperChartURI, tempDir)
	err = util.ExecCommandBlocking(exportCmd)
	if err != nil {
		return err
	}

	fileInfos, err := ioutil.ReadDir(tempDir)
	if err != nil {
		return err
	}

	if len(fileInfos) != 1 {
		return errors.New("found more than 1 item in temp directory for Helm Chart export")
	}

	chartPath := path.Join(tempDir, fileInfos[0].Name())

	err = util.ExecCommandBlocking(fmt.Sprintf("helm upgrade --install --namespace %s landscaper %s -f %s --kubeconfig %s", namespace, chartPath, landscaperValues, kubeconfigPath))
	if err != nil {
		return err
	}

	return nil
}

func installOCIRegistry(ctx context.Context, namespace string, k8sClient kubernetes.Interface) error {
	ociRegistry := NewOCIRegistry(namespace, k8sClient)
	return ociRegistry.install(ctx)
}<|MERGE_RESOLUTION|>--- conflicted
+++ resolved
@@ -24,11 +24,7 @@
 
 const (
 	defaultNamespace              = "landscaper"
-<<<<<<< HEAD
-	defaultLandscaperChartVersion = "v0.4.2"
-=======
 	defaultLandscaperChartVersion = "v0.5.2"
->>>>>>> c67c7415
 )
 
 type installOptions struct {
