## landscaper-cli quickstart install

command to install the landscaper (and optionally an OCI registry) in a target cluster

```
landscaper-cli quickstart install [flags]
```

### Examples

```
landscaper-cli quickstart install --kubeconfig ./kubconfig.yaml --landscaper-values ./landscaper-values.yaml --namespace landscaper --install-oci-registry
```

### Options

```
  -h, --help                              help for install
      --install-oci-registry              install an internal OCI registry in the target cluster
      --kubeconfig string                 path to the kubeconfig of the target cluster
<<<<<<< HEAD
      --landscaper-chart-version string   use a custom landscaper chart version (default "v0.5.2")
=======
      --landscaper-chart-version string   use a custom landscaper chart version (corresponds to landscaper github release with the same version number) (default "v0.5.3")
>>>>>>> d5ee177f
      --landscaper-values string          path to values.yaml for the landscaper Helm installation
      --namespace string                  namespace where the landscaper and the OCI registry are installed (default "landscaper")
```

### Options inherited from parent commands

```
      --cli                  logger runs as cli logger. enables cli logging
      --dev                  enable development logging which result in console encoding, enabled stacktrace and enabled caller
      --disable-caller       disable the caller of logs (default true)
      --disable-stacktrace   disable the stacktrace of error logs (default true)
      --disable-timestamp    disable timestamp output (default true)
  -v, --verbosity int        number for the log level verbosity (default 1)
```

### SEE ALSO

* [landscaper-cli quickstart](landscaper-cli_quickstart.md)	 - useful commands for getting quickly up and running with the landscaper
<|MERGE_RESOLUTION|>--- conflicted
+++ resolved
@@ -18,11 +18,7 @@
   -h, --help                              help for install
       --install-oci-registry              install an internal OCI registry in the target cluster
       --kubeconfig string                 path to the kubeconfig of the target cluster
-<<<<<<< HEAD
-      --landscaper-chart-version string   use a custom landscaper chart version (default "v0.5.2")
-=======
       --landscaper-chart-version string   use a custom landscaper chart version (corresponds to landscaper github release with the same version number) (default "v0.5.3")
->>>>>>> d5ee177f
       --landscaper-values string          path to values.yaml for the landscaper Helm installation
       --namespace string                  namespace where the landscaper and the OCI registry are installed (default "landscaper")
 ```
