--- conflicted
+++ resolved
@@ -1,12 +1,8 @@
 module github.com/gardener/landscapercli
 
-<<<<<<< HEAD
 go 1.22
-=======
-go 1.22.0
 
 toolchain go1.22.3
->>>>>>> 1120fb4c
 
 require (
 	github.com/ahmetb/gen-crd-api-reference-docs v0.3.0
